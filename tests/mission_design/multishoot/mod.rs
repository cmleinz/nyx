--- conflicted
+++ resolved
@@ -86,8 +86,6 @@
     let mut full_traj = all_trajectories[0].clone();
 
     for (i, traj) in all_trajectories.iter().enumerate() {
-<<<<<<< HEAD
-=======
         traj.to_csv_with_step(
             &format!("multishoot_to_node_{}.csv", i),
             2 * TimeUnit::Second,
@@ -184,24 +182,6 @@
         (achieved_geoheight - target_geoheight).abs() < 1e-3,
         "Geodetic height achieved greater than 1 m above goal"
     );
-
-    for (i, traj) in multishoot_sol
-        .build_trajectories(&prop)
-        .unwrap()
-        .iter()
-        .enumerate()
-    {
->>>>>>> f68d354e
-        traj.to_csv_with_step(
-            &format!("multishoot_to_node_{}.csv", i),
-            2 * TimeUnit::Second,
-            cosm.clone(),
-        )
-        .unwrap();
-        if i > 0 {
-            full_traj += traj;
-        }
-    }
 }
 
 #[test]
@@ -245,7 +225,7 @@
     );
 
     /* Define the multiple shooting parameters */
-    let node_count = 5;
+    let node_count = 300;
 
     let prop = Propagator::default(SpacecraftDynamics::new(OrbitalDynamics::two_body()));
     let mut opti = MultipleShooting::equidistant_nodes(sc, target, node_count, &prop).unwrap();
