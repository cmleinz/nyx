extern crate hyperdual;
extern crate nalgebra as na;
extern crate serde;

use self::hyperdual::{hyperspace_from_vector, Hyperdual, Owned};
use self::na::allocator::Allocator;
use self::na::{DefaultAllocator, DimName, MatrixMN, VectorN};
use crate::hifitime::Epoch;
use celestia::{Frame, State};
use dynamics::Dynamics;
use std::fmt;

/// Provides the Kalman filters. The [examples](https://github.com/ChristopherRabotin/nyx/tree/master/examples) folder may help in the setup.
pub mod kalman;

/// Provides a range and range rate measuring models.
pub mod ranging;

/// Provides Estimate handling functionalities.
pub mod estimate;

/// Provide Residual handling functionalities.
pub mod residual;

/// Provides some helper for filtering.
pub mod ui;

/// A trait container to specify that given dynamics support linearization, and can be used for state transition matrix computation.
///
/// This trait will likely be made obsolete after the implementation of [#32](https://github.com/ChristopherRabotin/nyx/issues/32).
pub trait Estimable<N>
where
    Self: Dynamics + Sized,
{
    /// Defines the state size of the estimated state
    type LinStateSize: DimName;
    /// Returns the estimated state
    fn extract_estimated_state(
        &self,
        prop_state: &Self::StateType,
    ) -> VectorN<f64, Self::LinStateSize>
    where
        DefaultAllocator: Allocator<f64, Self::LinStateSize>;

    /// Returns the estimated state
    fn estimated_state(&self) -> VectorN<f64, Self::LinStateSize>
    where
        DefaultAllocator: Allocator<f64, Self::LinStateSize>,
    {
        self.extract_estimated_state(&self.state())
    }

    /// Sets the estimated state
    fn set_estimated_state(&mut self, new_state: VectorN<f64, Self::LinStateSize>)
    where
        DefaultAllocator: Allocator<f64, Self::LinStateSize>;

    /// Defines the gradient of the equations of motion for these dynamics.
    fn stm(&self) -> MatrixMN<f64, Self::LinStateSize, Self::LinStateSize>
    where
        DefaultAllocator: Allocator<f64, Self::LinStateSize>
            + Allocator<f64, Self::LinStateSize, Self::LinStateSize>,
    {
        self.extract_stm(&self.state())
    }

<<<<<<< HEAD
    /// Converts the Dynamics' state type to a measurement to be ingested in a filter
=======
    /// Prepares the state to be processed by the measurement devices
>>>>>>> dcbf715d
    fn to_measurement(&self, prop_state: &Self::StateType) -> (Epoch, N);

    /// Extracts the STM from the dynamics state
    fn extract_stm(
        &self,
        prop_state: &Self::StateType,
    ) -> MatrixMN<f64, Self::LinStateSize, Self::LinStateSize>
    where
        DefaultAllocator: Allocator<f64, Self::LinStateSize>
            + Allocator<f64, Self::LinStateSize, Self::LinStateSize>;
}

pub trait Filter<S, M>
where
    S: DimName,
    M: DimName,
    DefaultAllocator: Allocator<f64, M>
        + Allocator<f64, S>
        + Allocator<f64, M, M>
        + Allocator<f64, M, S>
        + Allocator<f64, S, S>,
{
    /// Returns the previous estimate
    fn previous_estimate(&self) -> estimate::Estimate<S>;
}

/// A trait defining a measurement of size `MeasurementSize`
pub trait Measurement
where
    Self: Sized,
    DefaultAllocator: Allocator<f64, Self::MeasurementSize>
        + Allocator<f64, Self::MeasurementSize, Self::StateSize>,
{
    /// Defines the state size of the estimated state
    type StateSize: DimName;
    /// Defines how much data is measured. For example, if measuring range and range rate, this should be of size 2 (nalgebra::U2).
    type MeasurementSize: DimName;

    /// Computes a new measurement from the provided information.
    fn new<F: Frame>(dt: Epoch, tx: State<F>, rx: State<F>, visible: bool) -> Self;

    /// Returns the measurement/observation as a vector.
    fn observation(&self) -> VectorN<f64, Self::MeasurementSize>
    where
        DefaultAllocator: Allocator<f64, Self::MeasurementSize>;

    /// Returns the measurement sensitivity (often referred to as H tilde).
    fn sensitivity(&self) -> MatrixMN<f64, Self::MeasurementSize, Self::StateSize>
    where
        DefaultAllocator: Allocator<f64, Self::StateSize, Self::MeasurementSize>;

    /// Returns whether the transmitter and receiver where in line of sight.
    fn visible(&self) -> bool;

    /// Returns the time at which the measurement was performed.
    fn at(&self) -> Epoch;
}

/// A trait to generalize measurement devices such as a ground station
pub trait MeasurementDevice<N>
where
    Self: Sized,
    N: Measurement,
    DefaultAllocator: Allocator<f64, N::StateSize>
        + Allocator<f64, N::StateSize, N::MeasurementSize>
        + Allocator<f64, N::MeasurementSize>
        + Allocator<f64, N::MeasurementSize, N::StateSize>,
{
    type MeasurementInput: Copy;
    fn measure(&self, state: &Self::MeasurementInput) -> N;
}

/// A trait container to specify that given dynamics support linearization, and can be used for state transition matrix computation.
///
/// This trait will likely be made obsolete after the implementation of [#32](https://github.com/ChristopherRabotin/nyx/issues/32).
pub trait AutoDiffDynamics: Dynamics
where
    Self: Sized,
{
    /// Defines the state size of the estimated state
    type HyperStateSize: DimName;
    type STMSize: DimName;

    /// Defines the equations of motion for Dual numbers for these dynamics.
    fn dual_eom(
        &self,
        t: f64,
        state: &VectorN<Hyperdual<f64, Self::HyperStateSize>, Self::STMSize>,
    ) -> (
        VectorN<f64, Self::STMSize>,
        MatrixMN<f64, Self::STMSize, Self::STMSize>,
    )
    where
        DefaultAllocator: Allocator<f64, Self::HyperStateSize>
            + Allocator<f64, Self::STMSize>
            + Allocator<f64, Self::STMSize, Self::STMSize>
            + Allocator<Hyperdual<f64, Self::HyperStateSize>, Self::STMSize>,
        Owned<f64, Self::HyperStateSize>: Copy;

    /// Computes both the state and the gradient of the dynamics. These may be accessed by the
    /// related getters.
    fn compute(
        &self,
        t: f64,
        state: &VectorN<f64, Self::STMSize>,
    ) -> (
        VectorN<f64, Self::STMSize>,
        MatrixMN<f64, Self::STMSize, Self::STMSize>,
    )
    where
        DefaultAllocator: Allocator<f64, Self::HyperStateSize>
            + Allocator<f64, Self::STMSize>
            + Allocator<f64, Self::STMSize, Self::STMSize>
            + Allocator<Hyperdual<f64, Self::HyperStateSize>, Self::STMSize>,
        Owned<f64, Self::HyperStateSize>: Copy,
    {
        let hyperstate = hyperspace_from_vector(&state);

        let (state, grad) = self.dual_eom(t, &hyperstate);

        (state, grad)
    }
}

/// Specifies the format of the Epoch during serialization
#[derive(Clone, Copy, Debug, PartialEq)]
pub enum EpochFormat {
    /// Default is MJD TAI, as defined in [hifitime](https://docs.rs/hifitime/).
    MjdTai,
    MjdTt,
    MjdUtc,
    JdeEt,
    JdeTai,
    JdeTt,
    JdeUtc,
    /// Seconds past TAI Epoch
    TaiSecs,
    /// Days past TAI Epoch
    TaiDays,
}

impl fmt::Display for EpochFormat {
    fn fmt(&self, f: &mut fmt::Formatter) -> fmt::Result {
        match *self {
            EpochFormat::MjdTai => write!(f, "MJD TAI"),
            EpochFormat::MjdTt => write!(f, "MJD TT"),
            EpochFormat::MjdUtc => write!(f, "MJD UTC"),
            EpochFormat::JdeEt => write!(f, "JDE ET"),
            EpochFormat::JdeTai => write!(f, "JDE TAI"),
            EpochFormat::JdeTt => write!(f, "JDE TT"),
            EpochFormat::JdeUtc => write!(f, "JDE UTC"),
            EpochFormat::TaiSecs => write!(f, "TAI+ s"),
            EpochFormat::TaiDays => write!(f, "TAI+ days"),
        }
    }
}

/// Specifies the format of the covariance during serialization
#[derive(Clone, Copy, Debug, PartialEq)]
pub enum CovarFormat {
    /// Default: allows plotting the variance of the elements instead of the covariance
    Sqrt,
    /// Keeps the covariance as computed, i.e. one sigma (~68%), causes e.g. positional elements in km^2.
    Sigma1,
    /// Three sigma covers about 99.7% of the distribution
    Sigma3,
    /// Allows specifying a custom multiplication factor of each element of the covariance.
    MulSigma(f64),
}

impl fmt::Display for CovarFormat {
    fn fmt(&self, f: &mut fmt::Formatter) -> fmt::Result {
        match *self {
            CovarFormat::Sqrt => write!(f, "exptd_val_"),
            CovarFormat::Sigma1 => write!(f, "covar_"),
            CovarFormat::Sigma3 => write!(f, "3sig_covar"),
            CovarFormat::MulSigma(x) => write!(f, "{}sig_covar", x),
        }
    }
}<|MERGE_RESOLUTION|>--- conflicted
+++ resolved
@@ -64,11 +64,7 @@
         self.extract_stm(&self.state())
     }
 
-<<<<<<< HEAD
     /// Converts the Dynamics' state type to a measurement to be ingested in a filter
-=======
-    /// Prepares the state to be processed by the measurement devices
->>>>>>> dcbf715d
     fn to_measurement(&self, prop_state: &Self::StateType) -> (Epoch, N);
 
     /// Extracts the STM from the dynamics state
