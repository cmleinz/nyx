--- conflicted
+++ resolved
@@ -28,13 +28,8 @@
 csv = "1"
 hyperdual = "1.1.0"
 bytes = "1.0"
-<<<<<<< HEAD
-prost = "0.7"
+prost = "0.11"
 prost-derive = "0.11"
-=======
-prost = "0.11"
-prost-derive = "0.7"
->>>>>>> 40a66d2c
 rand = "0.8"
 rand_distr = "0.4"
 meval = "0.2"
